use crate::resource::partition_manager::PartitionState;
use crate::resource::pdefs::PartitionInfo;
use crate::resource::resource_info::ResourceInfo;
use crate::{utils, GlacierResource, GlacierResourceError, WoaVersion};
use lazy_regex::regex::Regex;
use std::cmp::Ordering;
use std::fmt::Debug;
use std::{collections::HashMap, path::Path};
use std::{fmt, io};
use thiserror::Error;

use crate::resource::resource_package::{ResourcePackage, ResourcePackageError};

use super::runtime_resource_id::RuntimeResourceID;

#[derive(Debug, Error)]
pub enum ResourcePartitionError {
    #[error("Failed to open file: {0}")]
    IoError(#[from] io::Error),

    #[error("Error while reading ResourcePackage({1}): {0}")]
    ReadResourcePackageError(ResourcePackageError, String),

    #[error("Failed to parse patch index as u16: {0}")]
    ParsePatchIndexError(#[from] std::num::ParseIntError),

    #[error("Base package not found: {0}")]
    BasePackageNotFound(String),

    #[error("Failed to read package: {0}")]
    ReadPackageError(String),

    #[error("No partition mounted")]
    NotMounted,

    #[error("Resource not available")]
    ResourceNotAvailable,

    #[error("Interal resource error: {0}")]
    ResourceError(#[from] GlacierResourceError),
}

#[derive(Clone, Copy, Debug, Eq, Hash, PartialEq)]
pub enum PatchId {
    Base,
    Patch(usize),
}

impl Ord for PatchId {
    fn cmp(&self, other: &Self) -> Ordering {
        match (self, other) {
            (PatchId::Base, PatchId::Base) => Ordering::Equal,
            (PatchId::Base, PatchId::Patch(_)) => Ordering::Less,
            (PatchId::Patch(_), PatchId::Base) => Ordering::Greater,
            (PatchId::Patch(a), PatchId::Patch(b)) => a.cmp(b),
        }
    }
}

impl PartialOrd for PatchId {
    fn partial_cmp(&self, other: &Self) -> Option<Ordering> {
        Some(self.cmp(other))
    }
}

pub struct ResourcePartition {
    info: PartitionInfo,
    pub packages: HashMap<PatchId, ResourcePackage>,
    resources: HashMap<RuntimeResourceID, PatchId>,
}

impl ResourcePartition {
    pub fn new(info: PartitionInfo) -> Self {
        Self {
            info,
            packages: Default::default(),
            resources: Default::default(),
        }
    }

    /// search through the package_dir to figure out which patch indices are there.
    /// We have to use this instead of using the patchlevel inside the PartitionInfo.
    fn read_patch_indices(
        &self,
        package_dir: &Path,
    ) -> Result<Vec<PatchId>, ResourcePartitionError> {
        let mut patch_indices = vec![];

        let filename = self.info.filename(PatchId::Base);
        if !package_dir.join(&filename).exists() {
            return Err(ResourcePartitionError::BasePackageNotFound(filename));
        }

        let regex_str = format!(r"^(?:{}patch([0-9]+).rpkg)$", self.info.id());
        let patch_package_re = Regex::new(regex_str.as_str()).unwrap();

        for file_name in utils::read_file_names(package_dir)
            .iter()
            .flat_map(|file_name| file_name.to_str())
        {
            if let Some(cap) = patch_package_re.captures(file_name) {
                let patch_level = cap[1].parse::<usize>()?;
                if patch_level <= self.info.max_patch_level() {
                    patch_indices.push(PatchId::Patch(patch_level));
                }
            }
        }

        patch_indices.sort();
        Ok(patch_indices)
    }

    /// Mounts resource packages in the partition.
    ///
    /// This function attempts to mount all necessary resource packages into the current partition.
    /// If successful, the resources will be available for use within the partition.
    /// This function will fail silently when this package can't be found inside runtime directory
    pub fn mount_resource_packages_in_partition(
        &mut self,
        runtime_path: &Path,
    ) -> Result<(), ResourcePartitionError> {
        self.mount_resource_packages_in_partition_with_callback(runtime_path, |_| {})
    }

<<<<<<< HEAD
    pub fn mount_resource_packages_in_partition_with_callback<F>(
=======
    /// Mounts resource packages in the partition with a callback.
    ///
    /// This function attempts to mount all necessary resource packages into the current partition.
    /// If successful, the resources will be available for use within the partition.
    /// This function will fail silently when this package can't be found inside runtime directory.
    pub fn mount_resource_packages_in_partition_with_hook<F>(
>>>>>>> ce41739b
        &mut self,
        runtime_path: &Path,
        mut progress_callback: F,
    ) -> Result<(), ResourcePartitionError>
    where
        F: FnMut(&PartitionState),
    {
        let mut state = PartitionState {
            installing: true,
            mounted: false,
            install_progress: 0.0,
        };

        //The process can silently fail here. You are able to detect this using a callback.
        //This behaviour was chosen because the game is able to refer to non-installed partitions in its packagedefs file.
        let patch_idx_result = self.read_patch_indices(runtime_path);
        if patch_idx_result.is_err() {
            state.installing = false;
            progress_callback(&state);
            return Ok(());
        }

        let patch_indices = patch_idx_result?;

        let base_package_path = runtime_path.join(self.info.filename(PatchId::Base));
        self.mount_package(base_package_path.as_path(), PatchId::Base)?;

        for (index, patch_id) in patch_indices.clone().into_iter().enumerate() {
            let patch_package_path = runtime_path.join(self.info.filename(patch_id));
            self.mount_package(patch_package_path.as_path(), patch_id)?;

            state.install_progress = index as f32 / patch_indices.len() as f32;
            progress_callback(&state);
        }
        state.install_progress = 1.0;
        state.installing = false;
        state.mounted = true;
        progress_callback(&state);

        Ok(())
    }

    fn mount_package(
        &mut self,
        package_path: &Path,
        patch_index: PatchId,
    ) -> Result<(), ResourcePartitionError> {
        let rpkg = ResourcePackage::from_file(package_path).map_err(|e| {
            ResourcePartitionError::ReadResourcePackageError(
                e,
                package_path
                    .file_name()
                    .unwrap_or_default()
                    .to_string_lossy()
                    .into_owned(),
            )
        })?;

        //remove the deletions if there are any
        for deletion in rpkg.unneeded_resource_ids() {
            if self.resources.contains_key(deletion) {
                self.resources.remove_entry(deletion);
            }
        }

        for rrid in rpkg.resources.keys() {
            self.resources.insert(*rrid, patch_index);
        }

        self.packages.insert(patch_index, rpkg);
        Ok(())
    }

    pub fn contains(&self, rrid: &RuntimeResourceID) -> bool {
        self.resources.contains_key(rrid)
    }

    pub fn num_patches(&self) -> usize {
        self.packages.len().saturating_sub(1)
    }

    pub fn latest_resources(&self) -> Vec<(&ResourceInfo, PatchId)> {
        self.resources
            .iter()
            .flat_map(|(rrid, idx)| {
                if let Ok(info) = self.resource_info_from(rrid, *idx) {
                    Some((info, *idx))
                } else {
                    None
                }
            })
            .collect()
    }

    pub fn read_resource(
        &self,
        rrid: &RuntimeResourceID,
    ) -> Result<Vec<u8>, ResourcePartitionError> {
        let package_index = *self
            .resources
            .get(rrid)
            .ok_or(ResourcePartitionError::ResourceNotAvailable)?;

        let rpkg = self
            .packages
            .get(&package_index)
            .ok_or(ResourcePartitionError::NotMounted)?;

        rpkg.read_resource(rrid).map_err(|e| {
            ResourcePartitionError::ReadResourcePackageError(e, self.info.filename(package_index))
        })
    }

    pub fn read_glacier_resource<T>(
        &self,
        woa_version: WoaVersion,
        rrid: &RuntimeResourceID,
    ) -> Result<T::Output, ResourcePartitionError>
    where
        T: GlacierResource,
    {
        let package_index = *self
            .resources
            .get(rrid)
            .ok_or(ResourcePartitionError::ResourceNotAvailable)?;

        let rpkg = self
            .packages
            .get(&package_index)
            .ok_or(ResourcePartitionError::NotMounted)?;

        let bytes = rpkg.read_resource(rrid).map_err(|e| {
            ResourcePartitionError::ReadResourcePackageError(e, self.info.filename(package_index))
        })?;

        T::process_data(woa_version, bytes).map_err(ResourcePartitionError::ResourceError)
    }

    pub fn read_resource_from(
        &self,
        rrid: &RuntimeResourceID,
        patch_id: PatchId,
    ) -> Result<Vec<u8>, ResourcePartitionError> {
        let rpkg = self
            .packages
            .get(&patch_id)
            .ok_or(ResourcePartitionError::NotMounted)?;

        rpkg.read_resource(rrid).map_err(|e| {
            ResourcePartitionError::ReadResourcePackageError(e, self.info.filename(patch_id))
        })
    }

    pub fn get_resource_info(
        &self,
        rrid: &RuntimeResourceID,
    ) -> Result<&ResourceInfo, ResourcePartitionError> {
        let package_index = self
            .resources
            .get(rrid)
            .ok_or(ResourcePartitionError::ResourceNotAvailable)?;

        let rpkg = self
            .packages
            .get(package_index)
            .ok_or(ResourcePartitionError::NotMounted)?;

        rpkg.resources
            .get(rrid)
            .ok_or(ResourcePartitionError::ResourceNotAvailable)
    }

    pub fn resource_info_from(
        &self,
        rrid: &RuntimeResourceID,
        patch_id: PatchId,
    ) -> Result<&ResourceInfo, ResourcePartitionError> {
        let rpkg = self
            .packages
            .get(&patch_id)
            .ok_or(ResourcePartitionError::NotMounted)?;

        rpkg.resources
            .get(rrid)
            .ok_or(ResourcePartitionError::ResourceNotAvailable)
    }

    pub fn partition_info(&self) -> &PartitionInfo {
        &self.info
    }

    pub fn resource_patch_indices(&self, rrid: &RuntimeResourceID) -> Vec<PatchId> {
        self.packages
            .iter()
            .filter(|(_, package)| package.resources.contains_key(rrid))
            .map(|(id, _)| *id)
            .collect::<Vec<PatchId>>()
    }

    pub fn resource_removal_indices(&self, rrid: &RuntimeResourceID) -> Vec<PatchId> {
        self.packages
            .iter()
            .filter(|(_, package)| package.has_unneeded_resource(rrid))
            .map(|(id, _)| *id)
            .collect::<Vec<PatchId>>()
    }
}

impl Debug for ResourcePartition {
    fn fmt(&self, f: &mut fmt::Formatter) -> fmt::Result {
        let total = self
            .packages
            .values()
            .map(|v| v.resources.len())
            .sum::<usize>();

        write!(
            f,
            "{{index: {}, name: {}, edge_resources: {}, total_resources: {} }}",
            self.info.filename(PatchId::Base),
            self.info.name().clone().unwrap_or_default(),
            self.resources.len(),
            total
        )?;

        Ok(())
    }
}<|MERGE_RESOLUTION|>--- conflicted
+++ resolved
@@ -121,17 +121,14 @@
     ) -> Result<(), ResourcePartitionError> {
         self.mount_resource_packages_in_partition_with_callback(runtime_path, |_| {})
     }
-
-<<<<<<< HEAD
-    pub fn mount_resource_packages_in_partition_with_callback<F>(
-=======
+    
     /// Mounts resource packages in the partition with a callback.
     ///
     /// This function attempts to mount all necessary resource packages into the current partition.
     /// If successful, the resources will be available for use within the partition.
     /// This function will fail silently when this package can't be found inside runtime directory.
-    pub fn mount_resource_packages_in_partition_with_hook<F>(
->>>>>>> ce41739b
+    pub fn mount_resource_packages_in_partition_with_callback<F>(
+
         &mut self,
         runtime_path: &Path,
         mut progress_callback: F,
